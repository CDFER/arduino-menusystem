--- conflicted
+++ resolved
@@ -39,15 +39,12 @@
 
     virtual MenuComponent* select() = 0;
     virtual void reset() = 0;
-<<<<<<< HEAD
-=======
 
     /**
      * Returns true if the MenuComponent's value is being edited; false
      * otherwise.
      */
     virtual bool is_editing_value() const { return false; }
->>>>>>> 49e990bf
 
 protected:
     virtual bool next_value() { return false; }
@@ -55,6 +52,7 @@
 
     const char* _name;
 };
+
 
 class MenuItem : public MenuComponent
 {

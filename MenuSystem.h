/*
 * Copyright (c) 2015, 2016 arduino-menusystem
 * Licensed under the MIT license (see LICENSE)
 */

#ifndef MENUSYSTEM_H
#define MENUSYSTEM_H

#if defined(ARDUINO) && ARDUINO >= 100
  #include <Arduino.h>
#else
  #include <WProgram.h>
#endif

class Menu;
class MenuComponentRenderer;
class MenuSystem;

//! \brief Abstract base class that represents a component in the menu
//!
//! This is the abstract base class for the main components used to build a
//! menu structure: Menu and MenuItem.
//!
//! MenuComponent should not be used as a base class in clients. Instead use
//! either Menu or MenuItem.
//!
//! MenuComponent is the `Component` part of the composite design pattern (see:
//! https://en.wikipedia.org/wiki/Composite_pattern).
//!
//! \see Menu
//! \see MenuItem
class MenuComponent
{
    friend class MenuSystem;
    friend class Menu;
public:
    //! \brief Construct a MenuComponent
    //! \param[in] name The name of the menu component that is displayed in
    //!                 clients.
    MenuComponent(const char* name);

    //! \brief Set the component's name
    //! \param[in] name The name of the menu component that is displayed in
    //!                 clients.
    void set_name(const char* name);

    //! \brief Gets the component's name
    //! \returns The component's name.
    const char* get_name() const;

    //! \brief Renders the component using the given MenuComponentRenderer
    //!
    //! This is the `accept` method in the visitor design pattern. It should
    //! call the appropriate method on the given MenuComponentRenderer for
    //! rendering this type of component. This method should be called from the
    //! MenuComponent::render method.
    //!
    //! \param[in] renderer The MenuComponentRenderer to use to render this
    //!                     component
    //!
    //! \see MenuComponentRenderer
    virtual void render(MenuComponentRenderer const& renderer) const = 0;

    //! \brief Returns true if this component has focus; false otherwise
    //!
    //! A component has focus when the next and prev functions are able to
    //! change its state rather than navigate the menu structure. It's
    //! primarily used in NumericMenuItem so next and prev change the value
    //! associated with the component.
    //!
    //! Subclasses should set _has_focus to true when this behaviour is desired
    //! and reset it to false when it's no longer required. The usual place to
    //! do this is in the MenuComponent::select method.
    //!
    //! \returns true if this component has focus, false otherwise.
    //!
    //! \see MenuComponent::select
    //! \see NumericMenuComponent
    bool has_focus() const;

<<<<<<< HEAD
    // TODO: is_current() possible?
=======
    //! \brief Returns true if this is the current component; false otherwise
    //!
    //! This bool registers if the component is the current selected component.
    //!
    //! Subclasses should use set_current() when the component becomes
    //! activated and use set_previous() once the component is no longer the
    //! current component.
    //!
    //! \returns true if this component is the current component, false
    //!          otherwise.
    //! \see MenuComponent::set_current
    bool is_current() const;
>>>>>>> b103f9f8

protected:
    //! \brief Processes the next action
    //!
    //! The behaviour of this function can differ depending on whether
    //! MenuComponent::has_focus returns true or false.
    //!
    //! When MenuComponent::has_focus returns true, this method should change
    //! some state in the component; when it returns false, this method should
    //! navigate the menu structure.
    //!
    //! \param[in] loop if true the action should loop around to the beginning
    //!                 for finite ranges; otherwise overflow should be
    //!                 prevented.
    //! \returns true if the component processed the action, false otherwise.
    //!
    //! \see MenuComponent::prev
    //! \see MenuComponent::has_focus
    virtual bool next(bool loop=false) = 0;

    //! \brief Processes the prev action
    //!
    //! The behaviour of this function can differ depending on whether
    //! MenuComponent::has_focus returns true or false.
    //!
    //! When MenuComponent::has_focus returns true, this method should change
    //! some state in the component; when it returns false, this method should
    //! navigate the menu structure.
    //!
    //! \param[in] loop if true the action should loop around to the end
    //!                 for finite ranges; otherwise overflow should be
    //!                 prevented.
    //! \returns true if the component processed the action, false otherwise.
    //!
    //! \see MenuComponent::next
    //! \see MenuComponent::has_focus
    virtual bool prev(bool loop=false) = 0;

    //! \brief Resets the component to its initial state
    virtual void reset() = 0;

    //! \brief Processes the select action
    //!
    //! When a menu component is selected by the client an action may need to
    //! performed.
    //!
    //! If the component supports focus, this method is the recommended place
    //! set _has_focus to true so the MenuComponent::next and
    //! MenuComponent::prev methods can be used to change some state in the
    //! component.
    //!
    //! \returns The Menu instance selected or nullptr. The returned Menu
    //!          instance is used in MenuSystem::activate to set the current
    //!          menu in the MenuSystem.
    //!
    //! \see MenuComponent::has_focus
    //! \see NumericMenuComponent
    virtual Menu* select() = 0;

    //! \brief Set the current state of the component
    //!
    //! \paran is_current true if this component is the current one; false
    //!                   otherwise.
    //! \see is_current
    void set_current(bool is_current=true);

protected:
    const char* _name;
    bool _has_focus;
    bool _is_current;
};


//! \brief A MenuComponent that calls a callback function when selected.
//!
//! MenuItem represents the `Leaf` in the composite design pattern (see:
//! https://en.wikipedia.org/wiki/Composite_pattern). When a MenuItem is
//! selected, the user-defined MenuItem::_select_fn callback is called.
//!
//! \see MenuComponent
//! \see Menu
class MenuItem : public MenuComponent
{
public:
    //! \brief Callback for when the MenuItem is selected
    //!
    //! \param menu_item The menu item being selected.
    using SelectFnPtr = void (*)(MenuItem* menu_item);

public:
    //! \brief Construct a MenuItem
    //! \param[in] name The name of the menu component that is displayed in
    //!                 clients.
    //! \param[in] select_fn The function to call when the MenuItem is
    //!                      selected.
    MenuItem(const char* name, SelectFnPtr select_fn);

    //! \brief Sets the function to call when the MenuItem is selected
    //! \param[in] select_fn The function to call when the MenuItem is
    //!                      selected.
    void set_select_function(SelectFnPtr select_fn);

    //! \copydoc MenuComponent::render
    virtual void render(MenuComponentRenderer const& renderer) const;

protected:
    //! \copydoc MenuComponent::next
    //!
    //! This method does nothing in MenyItem.
    virtual bool next(bool loop=false);

    //! \copydoc MenuComponent::prev
    //!
    //! This method does nothing in MenuItem.
    virtual bool prev(bool loop=false);

    //! \copydoc MenuComponent::reset
    //!
    //! This method does nothing in MenuItem.
    virtual void reset();

    //! \copydoc MenuComponent:select
    virtual Menu* select();

protected:
    SelectFnPtr _select_fn;
};

//! \brief A MenuItem that calls MenuSystem::back() when selected.
//! \see MenuItem
class BackMenuItem : public MenuItem
{
public:
    BackMenuItem(const char* name, SelectFnPtr select_fn, MenuSystem* ms);

    virtual void render(MenuComponentRenderer const& renderer) const;

protected:
    virtual Menu* select();

protected:
    MenuSystem* menu_system;
};


class NumericMenuItem : public MenuItem
{
public:
    //! \brief Callback for formatting the numeric value into a String.
    //!
    //! \param value The value to convert.
    //! \returns The String representation of value.
    using FormatValueFnPtr = const String (*)(const float value);

public:
    /// Constructor
    ///
    /// @param name The name of the menu item.
    /// @param select_fn The function to call when this MenuItem is selected.
    /// @param value Default value.
    /// @param minValue The minimum value.
    /// @param maxValue The maximum value.
    /// @param increment How much the value should be incremented by.
    /// @param valueFormatter The custom formatter. If nullptr the String float
    ///                       formatter will be used.
    NumericMenuItem(const char* name, SelectFnPtr select_fn,
                    float value, float minValue, float maxValue,
                    float increment=1.0,
                    FormatValueFnPtr format_value_fn=nullptr);

    /**
     * Sets the custom number formatter.
     *
     * @param numberFormat the custom formatter. If nullptr the String float
     *                     formatter will be used (2 decimals)
     */
    void set_number_formatter(FormatValueFnPtr format_value_fn);

    float get_value() const;
    float get_minValue() const;
    float get_maxValue() const;

    // TODO: get_value_string is a poor name. get_formatted_value maybe?
    String get_value_string() const;
    void set_value(float value);
    void set_min_value(float value);
    void set_max_value(float value);

    virtual void render(MenuComponentRenderer const& renderer) const;

protected:
    virtual bool next(bool loop=false);
    virtual bool prev(bool loop=false);

    virtual Menu* select();

protected:
    float _value;
    float _minValue;
    float _maxValue;
    float _increment;
    FormatValueFnPtr _format_value_fn;
};


class Menu : public MenuComponent
{
    friend class MenuSystem;
public:
    Menu(const char* name);

    void add_item(MenuItem* pItem);
    void add_menu(Menu* pMenu);

    MenuComponent const* get_current_component() const;
    MenuComponent const* get_menu_component(uint8_t index) const;

    uint8_t get_num_components() const;
    uint8_t get_current_component_num() const;
    uint8_t get_previous_component_num() const;

    void render(MenuComponentRenderer const& renderer) const;

protected:
    void set_parent(Menu* pParent);
    Menu const* get_parent() const;

    Menu* activate();
    virtual bool next(bool loop=false);
    virtual bool prev(bool loop=false);
    virtual Menu* select();
    virtual void reset();

private:
    MenuComponent* _p_current_component;
    MenuComponent** _menu_components;
    Menu* _p_parent;
    uint8_t _num_components;
    uint8_t _current_component_num;
    uint8_t _previous_component_num;
};


class MenuSystem
{
public:
    MenuSystem(MenuComponentRenderer const& renderer);

    void display() const;
    bool next(bool loop=false);
    bool prev(bool loop=false);
    void reset();
    void select(bool reset=false);
    bool back();

    Menu& get_root_menu() const;
    Menu const* get_current_menu() const;

private:
    Menu* _p_root_menu;
    Menu* _p_curr_menu;
    MenuComponentRenderer const& _renderer;
};


class MenuComponentRenderer
{
public:
    virtual void render(Menu const& menu) const = 0;

    virtual void render_menu_item(MenuItem const& menu_item) const = 0;
    virtual void render_back_menu_item(BackMenuItem const& menu_item) const = 0;
    virtual void render_numeric_menu_item(NumericMenuItem const& menu_item) const = 0;
    virtual void render_menu(Menu const& menu) const = 0;
};


#endif<|MERGE_RESOLUTION|>--- conflicted
+++ resolved
@@ -78,9 +78,6 @@
     //! \see NumericMenuComponent
     bool has_focus() const;
 
-<<<<<<< HEAD
-    // TODO: is_current() possible?
-=======
     //! \brief Returns true if this is the current component; false otherwise
     //!
     //! This bool registers if the component is the current selected component.
@@ -93,7 +90,6 @@
     //!          otherwise.
     //! \see MenuComponent::set_current
     bool is_current() const;
->>>>>>> b103f9f8
 
 protected:
     //! \brief Processes the next action

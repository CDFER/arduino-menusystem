--- conflicted
+++ resolved
@@ -50,11 +50,7 @@
 {
 }
 
-<<<<<<< HEAD
-bool Menu::next(bool loop)
-=======
-
-boolean Menu::display()
+bool Menu::display()
 {
     if (_disp_callback) {
         (*_disp_callback)(this);
@@ -69,19 +65,23 @@
 }
 
 
-boolean Menu::next(boolean loop)
->>>>>>> 090c9833
+bool Menu::next(bool loop)
 {
     _prev_menu_component_num = _cur_menu_component_num;
-    if (!_num_menu_components) {
-            return false;
-    } else if (_cur_menu_component_num != _num_menu_components - 1)
+
+    if (!_num_menu_components)
+    {
+        return false;
+    }
+    else if (_cur_menu_component_num != _num_menu_components - 1)
     {
         _cur_menu_component_num++;
         _p_sel_menu_component = _menu_components[_cur_menu_component_num];
 
         return true;
-    } else if (loop) {
+    }
+    else if (loop)
+    {
         _cur_menu_component_num = 0;
         _p_sel_menu_component = _menu_components[_cur_menu_component_num];
 
@@ -94,15 +94,18 @@
 {
     _prev_menu_component_num = _cur_menu_component_num;
 
-    if (!_num_menu_components) {
-            return false;
-    } else if (_cur_menu_component_num != 0)
+    if (!_num_menu_components)
+    {
+        return false;
+    }
+    else if (_cur_menu_component_num != 0)
     {
         _cur_menu_component_num--;
         _p_sel_menu_component = _menu_components[_cur_menu_component_num];
 
         return true;
-    } else if (loop)
+    }
+    else if (loop)
     {
         _cur_menu_component_num = _num_menu_components - 1;
         _p_sel_menu_component = _menu_components[_cur_menu_component_num];
@@ -114,7 +117,8 @@
 
 MenuComponent* Menu::activate()
 {
-    if (!_num_menu_components) return NULL;
+    if (!_num_menu_components)
+        return NULL;
 
     MenuComponent* pComponent = _menu_components[_cur_menu_component_num];
 
@@ -387,22 +391,11 @@
 {
     MenuComponent* pComponent = _p_curr_menu->activate();
 
-<<<<<<< HEAD
     if (pComponent != NULL)
-    {
         _p_curr_menu = (Menu*) pComponent;
-    }
     else
         if (reset)
             this->reset();
-=======
-    if (pComponent != NULL) {
-        _p_curr_menu = (Menu*) pComponent;
-    } else if (reset){
-        this->reset();
-    }
-
->>>>>>> 090c9833
 }
 
 bool MenuSystem::back()
@@ -425,15 +418,12 @@
 
 Menu const* MenuSystem::get_current_menu() const
 {
-<<<<<<< HEAD
     return _p_curr_menu;
-=======
-  return _p_curr_menu;
 }
 
 boolean MenuSystem::display()
 {
-    if (_p_curr_menu != NULL) return _p_curr_menu->display();
+    if (_p_curr_menu != NULL)
+        return _p_curr_menu->display();
     return false;
->>>>>>> 090c9833
 }